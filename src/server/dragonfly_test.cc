// Copyright 2022, DragonflyDB authors.  All rights reserved.
// See LICENSE for licensing terms.
//

extern "C" {
#include "redis/sds.h"
#include "redis/zmalloc.h"
}

#include <absl/strings/ascii.h>
#include <absl/strings/str_join.h>
#include <absl/strings/strip.h>
#include <gmock/gmock.h>

#include "base/flags.h"
#include "base/gtest.h"
#include "base/logging.h"
#include "facade/facade_test.h"
#include "server/conn_context.h"
#include "server/main_service.h"
#include "server/test_utils.h"

ABSL_DECLARE_FLAG(float, mem_defrag_threshold);

namespace dfly {

using namespace std;
using namespace util;
using absl::SetFlag;
using absl::StrCat;
using ::io::Result;
using testing::ElementsAre;
using testing::HasSubstr;

namespace {

constexpr unsigned kPoolThreadCount = 4;

const char kKey1[] = "x";
const char kKey2[] = "b";

const char kKeySid0[] = "x";
const char kKeySid1[] = "c";
const char kKeySid2[] = "b";

}  // namespace

// This test is responsible for server and main service
// (connection, transaction etc) families.
class DflyEngineTest : public BaseFamilyTest {
 protected:
  DflyEngineTest() : BaseFamilyTest() {
    num_threads_ = kPoolThreadCount;
  }
};

class SingleThreadDflyEngineTest : public BaseFamilyTest {
 protected:
  SingleThreadDflyEngineTest() : BaseFamilyTest() {
    num_threads_ = 1;
  }
};

class DefragDflyEngineTest : public SingleThreadDflyEngineTest {};

// TODO: to implement equivalent parsing in redis parser.
TEST_F(DflyEngineTest, Sds) {
  int argc;
  sds* argv = sdssplitargs("\r\n", &argc);
  EXPECT_EQ(0, argc);
  sdsfreesplitres(argv, argc);

  argv = sdssplitargs("\026 \020 \200 \277 \r\n", &argc);
  EXPECT_EQ(4, argc);
  EXPECT_STREQ("\026", argv[0]);
  sdsfreesplitres(argv, argc);

  argv = sdssplitargs(R"(abc "oops\n" )"
                      "\r\n",
                      &argc);
  EXPECT_EQ(2, argc);
  EXPECT_STREQ("oops\n", argv[1]);
  sdsfreesplitres(argv, argc);

  argv = sdssplitargs(R"( "abc\xf0" )"
                      "\t'oops\n'  \r\n",
                      &argc);
  ASSERT_EQ(2, argc);
  EXPECT_STREQ("abc\xf0", argv[0]);
  EXPECT_STREQ("oops\n", argv[1]);
  sdsfreesplitres(argv, argc);
}

TEST_F(SingleThreadDflyEngineTest, GlobalSingleThread) {
  Run({"set", "a", "1"});
  Run({"move", "a", "1"});
}

TEST_F(DflyEngineTest, EvalResp) {
  auto resp = Run({"eval", "return 43", "0"});
  EXPECT_THAT(resp, IntArg(43));

  resp = Run({"eval", "return {5, 'foo', 17.5}", "0"});
  ASSERT_THAT(resp, ArrLen(3));
  EXPECT_THAT(resp.GetVec(), ElementsAre(IntArg(5), "foo", "17.5"));
}

TEST_F(DflyEngineTest, EvalPublish) {
  auto resp = pp_->at(1)->Await([&] { return Run({"subscribe", "foo"}); });
  EXPECT_THAT(resp, ArrLen(3));

  resp = Run({"eval", "return redis.call('publish', 'foo', 'bar')", "0"});
  EXPECT_THAT(resp, IntArg(1));
}

TEST_F(DflyEngineTest, EvalBug59) {
  auto resp = Run({"eval", R"(
local epoch
if redis.call('exists', KEYS[2]) ~= 0 then
  epoch = redis.call("hget", KEYS[2], "e")
end
if epoch == false or epoch == nil then
  epoch = ARGV[6]
  redis.call("hset", KEYS[2], "e", epoch)
end
local offset = redis.call("hincrby", KEYS[2], "s", 1)
if ARGV[5] ~= '0' then
	redis.call("expire", KEYS[2], ARGV[5])
end
redis.call("xadd", KEYS[1], "MAXLEN", ARGV[2], offset, "d", ARGV[1])
redis.call("expire", KEYS[1], ARGV[3])
if ARGV[4] ~= '' then
	local payload = "__" .. "p1:" .. offset .. ":" .. epoch .. "__" .. ARGV[1]
	redis.call("publish", ARGV[4], payload)
end

return {offset, epoch}
    )",
                   "2", "x", "y", "1", "2", "3", "4", "5", "6"});
  ASSERT_THAT(resp, ArrLen(2));
  EXPECT_THAT(resp.GetVec(), ElementsAre(IntArg(1), "6"));
}

// Scenario: 1. a lua call A schedules itself on shards 0, 1, 2.
//           2. another lua call B schedules itself on shards 1,2 but on shard 1 (or 2) it
//              schedules itself before A.
//              the order of scheduling: shard 0: A, shard 1: B, A. shard 2: B, A.
//           3. A is executes its first command first, which coincendently runs only on shard 0,
//              hence A finishes before B and then it tries to cleanup.
//           4. There was an incorrect cleanup of multi-transactions that breaks for shard 1 (or 2)
//              because it assume the A is at front of the queue.
TEST_F(DflyEngineTest, EvalBug713) {
  const char* script = "return redis.call('get', KEYS[1])";

  // A
  auto fb0 = pp_->at(1)->LaunchFiber([&] {
    fibers_ext::Yield();
    for (unsigned i = 0; i < 50; ++i) {
      Run({"eval", script, "3", kKeySid0, kKeySid1, kKeySid2});
    }
  });

  // B
  for (unsigned j = 0; j < 50; ++j) {
    Run({"eval", script, "2", kKeySid1, kKeySid2});
  }
  fb0.Join();
}

// Tests deadlock that happenned due to a fact that trans->Schedule was called
// before interpreter->Lock().
//
// The problematic scenario:
// 1. transaction 1 schedules itself and blocks on an interpreter lock
// 2. transaction 2 schedules itself, but meanwhile an interpreter unlocks itself and
//    transaction 2 grabs the lock but can not progress due to transaction 1 already
//    scheduled before.
TEST_F(DflyEngineTest, EvalBug713b) {
  const char* script = "return redis.call('get', KEYS[1])";

  const uint32_t kNumFibers = 20;
  fibers_ext::Fiber fibers[kNumFibers];

  for (unsigned j = 0; j < kNumFibers; ++j) {
    fibers[j] = pp_->at(1)->LaunchFiber([j, script, this] {
      for (unsigned i = 0; i < 50; ++i) {
        Run(StrCat("fb", j), {"eval", script, "3", kKeySid0, kKeySid1, kKeySid2});
      }
    });
  }

  for (unsigned j = 0; j < kNumFibers; ++j) {
    fibers[j].Join();
  }
}

TEST_F(DflyEngineTest, EvalSha) {
  auto resp = Run({"script", "load", "return 5"});
  EXPECT_THAT(resp, ArgType(RespExpr::STRING));

  string sha{ToSV(resp.GetBuf())};

  resp = Run({"evalsha", sha, "0"});
  EXPECT_THAT(resp, IntArg(5));

  absl::AsciiStrToUpper(&sha);
  resp = Run({"evalsha", sha, "0"});
  EXPECT_THAT(resp, IntArg(5));

  resp = Run({"evalsha", "foobar", "0"});
  EXPECT_THAT(resp, ErrArg("No matching"));

  resp = Run({"script", "load", "\n return 5"});

  // Important to keep spaces in order to be compatible with Redis.
  // See https://github.com/dragonflydb/dragonfly/issues/146
  EXPECT_THAT(resp, "c6459b95a0e81df97af6fdd49b1a9e0287a57363");
}

TEST_F(DflyEngineTest, Hello) {
  auto resp = Run({"hello"});
  ASSERT_THAT(resp, ArrLen(14));
  resp = Run({"hello", "2"});
  ASSERT_THAT(resp, ArrLen(14));

  EXPECT_THAT(resp.GetVec(),
              ElementsAre("server", "redis", "version", "6.2.11", "dfly_version",
                          ArgType(RespExpr::STRING), "proto", IntArg(2), "id",
                          ArgType(RespExpr::INT64), "mode", "standalone", "role", "master"));
<<<<<<< HEAD

  resp = Run({"hello", "3"});
  ASSERT_THAT(resp, ArrLen(14));
  EXPECT_THAT(resp.GetVec(),
              ElementsAre("server", "redis", "version", "6.2.11", "dfly_version",
                          ArgType(RespExpr::STRING), "proto", IntArg(3), "id",
                          ArgType(RespExpr::INT64), "mode", "standalone", "role", "master"));
=======
>>>>>>> 3a6b98f2

  // These are valid arguments to HELLO, however as they are not yet supported the implementation
  // is degraded to 'unknown command'.
  EXPECT_THAT(
      Run({"hello", "2", "AUTH", "uname", "pwd"}),
      ErrArg("ERR unknown command 'HELLO' with args beginning with: `2`, `AUTH`, `uname`, `pwd`"));
}

TEST_F(DflyEngineTest, Memcache) {
  using MP = MemcacheParser;

  auto resp = RunMC(MP::SET, "key", "bar", 1);
  EXPECT_THAT(resp, ElementsAre("STORED"));

  resp = RunMC(MP::GET, "key");
  EXPECT_THAT(resp, ElementsAre("VALUE key 1 3", "bar", "END"));

  resp = RunMC(MP::ADD, "key", "bar", 1);
  EXPECT_THAT(resp, ElementsAre("NOT_STORED"));

  resp = RunMC(MP::REPLACE, "key2", "bar", 1);
  EXPECT_THAT(resp, ElementsAre("NOT_STORED"));

  resp = RunMC(MP::ADD, "key2", "bar2", 2);
  EXPECT_THAT(resp, ElementsAre("STORED"));

  resp = GetMC(MP::GET, {"key2", "key"});
  EXPECT_THAT(resp, ElementsAre("VALUE key2 2 4", "bar2", "VALUE key 1 3", "bar", "END"));

  resp = RunMC(MP::APPEND, "key2", "val2", 0);
  EXPECT_THAT(resp, ElementsAre("STORED"));
  resp = RunMC(MP::GET, "key2");
  EXPECT_THAT(resp, ElementsAre("VALUE key2 2 8", "bar2val2", "END"));

  resp = RunMC(MP::APPEND, "unkn", "val2", 0);
  EXPECT_THAT(resp, ElementsAre("NOT_STORED"));

  resp = RunMC(MP::GET, "unkn");
  EXPECT_THAT(resp, ElementsAre("END"));
}

TEST_F(DflyEngineTest, LimitMemory) {
  mi_option_enable(mi_option_limit_os_alloc);
  string blob(128, 'a');
  for (size_t i = 0; i < 10000; ++i) {
    auto resp = Run({"set", absl::StrCat(blob, i), blob});
    ASSERT_EQ(resp, "OK");
  }
}

TEST_F(DflyEngineTest, FlushAll) {
  auto fb0 = pp_->at(0)->LaunchFiber([&] { Run({"flushall"}); });

  auto fb1 = pp_->at(1)->LaunchFiber([&] {
    Run({"select", "2"});

    for (size_t i = 1; i < 100; ++i) {
      RespExpr resp = Run({"set", "foo", "bar"});
      ASSERT_EQ(resp, "OK");
      fibers_ext::Yield();
    }
  });

  fb0.Join();
  fb1.Join();
}

TEST_F(DflyEngineTest, OOM) {
  shard_set->TEST_EnableHeartBeat();
  max_memory_limit = 0;
  size_t i = 0;
  RespExpr resp;
  for (; i < 5000; i += 3) {
    resp = Run({"mset", StrCat("key", i), "bar", StrCat("key", i + 1), "bar", StrCat("key", i + 2),
                "bar"});
    if (resp != "OK")
      break;
    ASSERT_EQ(resp, "OK");
  }
  EXPECT_THAT(resp, ErrArg("Out of mem"));

  string_view commands[5] = {"set", "rpush", "sadd", "zadd", "hset"};
  for (unsigned j = 0; j < ABSL_ARRAYSIZE(commands); ++j) {
    string_view cmd = commands[j];
    vector<string_view> run_args({cmd, ""});
    if (cmd == "zadd") {
      run_args.push_back("1.1");
    } else if (cmd == "hset") {
      run_args.push_back("foo");
    }
    run_args.push_back("bar");

    for (unsigned i = 0; i < 5000; ++i) {
      run_args[1] = StrCat("key", cmd, i);
      resp = Run(run_args);

      if (resp.type == RespExpr::ERROR)
        break;

      ASSERT_THAT(resp, testing::AnyOf(IntArg(1), "OK")) << cmd;
    }
    EXPECT_THAT(resp, ErrArg("Out of mem"));
  }
}

/// Reproduces the case where items with expiry data were evicted,
/// and then written with the same key.
TEST_F(DflyEngineTest, Bug207) {
  shard_set->TEST_EnableHeartBeat();
  shard_set->TEST_EnableCacheMode();

  max_memory_limit = 0;

  ssize_t i = 0;
  RespExpr resp;
  for (; i < 5000; ++i) {
    resp = Run({"setex", StrCat("key", i), "30", "bar"});
    // we evict some items because 5000 is too much when max_memory_limit is zero.
    ASSERT_EQ(resp, "OK");
  }

  for (; i > 0; --i) {
    resp = Run({"setex", StrCat("key", i), "30", "bar"});
  }
}

TEST_F(DflyEngineTest, StickyEviction) {
  shard_set->TEST_EnableHeartBeat();
  shard_set->TEST_EnableCacheMode();
  max_memory_limit = 300000;

  string tmp_val(100, '.');

  ssize_t failed = -1;
  for (ssize_t i = 0; i < 5000; ++i) {
    string key = StrCat("volatile", i);
    ASSERT_EQ("OK", Run({"set", key, tmp_val}));
  }

  for (ssize_t i = 0; i < 5000; ++i) {
    string key = StrCat("key", i);
    auto set_resp = Run({"set", key, tmp_val});
    auto stick_resp = Run({"stick", key});

    if (set_resp != "OK") {
      failed = i;
      break;
    }
    ASSERT_THAT(stick_resp, IntArg(1)) << i;
  }

  ASSERT_GE(failed, 0);
  // Make sure neither of the sticky values was evicted
  for (ssize_t i = 0; i < failed; ++i) {
    ASSERT_THAT(Run({"exists", StrCat("key", i)}), IntArg(1));
  }
}

TEST_F(DflyEngineTest, PSubscribe) {
  single_response_ = false;
  auto resp = pp_->at(1)->Await([&] { return Run({"psubscribe", "a*", "b*"}); });
  EXPECT_THAT(resp, ArrLen(3));
  resp = pp_->at(0)->Await([&] { return Run({"publish", "ab", "foo"}); });
  EXPECT_THAT(resp, IntArg(1));

  ASSERT_EQ(1, SubscriberMessagesLen("IO1"));

  const facade::Connection::PubMessage& msg = GetPublishedMessage("IO1", 0);
  EXPECT_EQ("foo", *msg.message);
  EXPECT_EQ("ab", *msg.channel);
  EXPECT_EQ("a*", msg.pattern);
}

TEST_F(DflyEngineTest, Unsubscribe) {
  auto resp = Run({"unsubscribe", "a"});
  EXPECT_THAT(resp.GetVec(), ElementsAre("unsubscribe", "a", IntArg(0)));

  resp = Run({"unsubscribe"});
  EXPECT_THAT(resp.GetVec(), ElementsAre("unsubscribe", ArgType(RespExpr::NIL), IntArg(0)));

  single_response_ = false;

  Run({"subscribe", "a", "b"});

  resp = Run({"unsubscribe", "a"});
  EXPECT_THAT(resp.GetVec(), ElementsAre("unsubscribe", "a", IntArg(1)));

  resp = Run({"unsubscribe"});
  EXPECT_THAT(resp.GetVec(), ElementsAre("unsubscribe", "b", IntArg(0)));
}

TEST_F(DflyEngineTest, PUnsubscribe) {
  auto resp = Run({"punsubscribe", "a*"});
  EXPECT_THAT(resp.GetVec(), ElementsAre("punsubscribe", "a*", IntArg(0)));

  resp = Run({"punsubscribe"});
  EXPECT_THAT(resp.GetVec(), ElementsAre("punsubscribe", ArgType(RespExpr::NIL), IntArg(0)));

  single_response_ = false;
  Run({"psubscribe", "a*", "b*"});

  resp = Run({"punsubscribe", "a*"});
  EXPECT_THAT(resp.GetVec(), ElementsAre("punsubscribe", "a*", IntArg(1)));

  resp = Run({"punsubscribe"});
  EXPECT_THAT(resp.GetVec(), ElementsAre("punsubscribe", "b*", IntArg(0)));
}

TEST_F(DflyEngineTest, Bug468) {
  RespExpr resp = Run({"multi"});
  ASSERT_EQ(resp, "OK");
  resp = Run({"SET", "foo", "bar", "EX", "moo"});
  ASSERT_EQ(resp, "QUEUED");

  resp = Run({"exec"});
  ASSERT_THAT(resp, ErrArg("not an integer"));

  ASSERT_FALSE(service_->IsLocked(0, "foo"));

  resp = Run({"eval", "return redis.call('set', 'foo', 'bar', 'EX', 'moo')", "1", "foo"});
  ASSERT_THAT(resp, ErrArg("not an integer"));

  ASSERT_FALSE(service_->IsLocked(0, "foo"));
}

TEST_F(DflyEngineTest, Bug496) {
  shard_set->pool()->AwaitFiberOnAll([&](unsigned index, ProactorBase* base) {
    EngineShard* shard = EngineShard::tlocal();
    if (shard == nullptr)
      return;

    auto& db = shard->db_slice();

    int cb_hits = 0;
    uint32_t cb_id =
        db.RegisterOnChange([&cb_hits](DbIndex, const DbSlice::ChangeReq&) { cb_hits++; });

    auto [_, added] = db.AddOrFind({}, "key-1");
    EXPECT_TRUE(added);
    EXPECT_EQ(cb_hits, 1);

    tie(_, added) = db.AddOrFind({}, "key-1");
    EXPECT_FALSE(added);
    EXPECT_EQ(cb_hits, 1);

    tie(_, added) = db.AddOrFind({}, "key-2");
    EXPECT_TRUE(added);
    EXPECT_EQ(cb_hits, 2);

    db.UnregisterOnChange(cb_id);
  });
}

TEST_F(DflyEngineTest, Issue607) {
  // https://github.com/dragonflydb/dragonfly/issues/607

  Run({"SET", "key", "value1"});
  EXPECT_EQ(Run({"GET", "key"}), "value1");

  Run({"SET", "key", "value2"});
  EXPECT_EQ(Run({"GET", "key"}), "value2");

  Run({"EXPIRE", "key", "1000"});

  Run({"SET", "key", "value3"});
  EXPECT_EQ(Run({"GET", "key"}), "value3");
}

TEST_F(DflyEngineTest, Issue679) {
  // https://github.com/dragonflydb/dragonfly/issues/679

  Run({"HMSET", "a", "key", "val"});
  Run({"EXPIRE", "a", "1000"});
  Run({"HMSET", "a", "key", "vvvvvvvvvvvvvvvvvvvvvvvvvvvvvvvvvvvvvvvvvvvvvvvvvvvvvvvvvvvvvvvvv"});
  Run({"EXPIRE", "a", "1001"});
}

TEST_F(DflyEngineTest, Issue742) {
  // https://github.com/dragonflydb/dragonfly/issues/607
  // The stack was not cleaned in case of an error and it blew up.
  for (int i = 0; i < 3'000; i++) {
    Run({"EVAL", "redis.get(KEYS[1], KEYS[2], KEYS[3], KEYS[4], KEYS[5])", "5", "k1", "k2", "k3",
         "k4", "k5"});
  }
}

TEST_F(DefragDflyEngineTest, TestDefragOption) {
  absl::SetFlag(&FLAGS_mem_defrag_threshold, 0.02);
  //  Fill data into dragonfly and then check if we have
  //  any location in memory to defrag. See issue #448 for details about this.
  constexpr size_t kMaxMemoryForTest = 1'100'000;
  constexpr int kNumberOfKeys = 1'000;  // this fill the memory
  constexpr int kKeySize = 637;
  constexpr int kMaxDefragTriesForTests = 30;
  constexpr int kFactor = 4;

  max_memory_limit = kMaxMemoryForTest;  // control memory size so no need for too many keys
  std::vector<std::string> keys2delete;
  keys2delete.push_back("del");

  // create keys that we would like to remove, try to make it none adjusting locations
  for (int i = 0; i < kNumberOfKeys; i += kFactor) {
    keys2delete.push_back("key-name:" + std::to_string(i));
  }

  std::vector<std::string_view> keys(keys2delete.begin(), keys2delete.end());

  RespExpr resp = Run(
      {"DEBUG", "POPULATE", std::to_string(kNumberOfKeys), "key-name", std::to_string(kKeySize)});
  ASSERT_EQ(resp, "OK");
  auto r = CheckedInt({"DBSIZE"});

  ASSERT_EQ(r, kNumberOfKeys);

  shard_set->pool()->AwaitFiberOnAll([&](unsigned index, ProactorBase* base) {
    EngineShard* shard = EngineShard::tlocal();
    ASSERT_FALSE(shard == nullptr);  // we only have one and its should not be empty!
    fibers_ext::SleepFor(100ms);

    // make sure that the task that collect memory usage from all shard ran
    // for at least once, and that no defrag was done yet.
    auto stats = shard->stats();
    for (int i = 0; i < 3; i++) {
      fibers_ext::SleepFor(100ms);
      EXPECT_EQ(stats.defrag_realloc_total, 0);
    }
  });

  ArgSlice delete_cmd(keys);
  r = CheckedInt(delete_cmd);
  LOG(WARNING) << "finish deleting memory entries " << r;
  // the first element in this is the command del so size is one less
  ASSERT_EQ(r, keys2delete.size() - 1);
  // At this point we need to see whether we did running the task and whether the task did something
  shard_set->pool()->AwaitFiberOnAll([&](unsigned index, ProactorBase* base) {
    EngineShard* shard = EngineShard::tlocal();
    ASSERT_FALSE(shard == nullptr);  // we only have one and its should not be empty!
    // a "busy wait" to ensure that memory defragmentations was successful:
    // the task ran and did it work
    auto stats = shard->stats();
    for (int i = 0; i < kMaxDefragTriesForTests && stats.defrag_realloc_total == 0; i++) {
      stats = shard->stats();
      fibers_ext::SleepFor(220ms);
    }
    // make sure that we successfully found places to defrag in memory
    EXPECT_GT(stats.defrag_realloc_total, 0);
    EXPECT_GE(stats.defrag_attempt_total, stats.defrag_realloc_total);
  });
}

TEST_F(DflyEngineTest, Issue752) {
  // https://github.com/dragonflydb/dragonfly/issues/752
  // local_result_ member was not reset between commands
  Run({"multi"});
  auto resp = Run({"llen", kKey1});
  ASSERT_EQ(resp, "QUEUED");
  resp = Run({"del", kKey1, kKey2});
  ASSERT_EQ(resp, "QUEUED");
  resp = Run({"exec"});
  ASSERT_THAT(resp, ArrLen(2));
  ASSERT_THAT(resp.GetVec(), ElementsAre(IntArg(0), IntArg(0)));
}

// TODO: to test transactions with a single shard since then all transactions become local.
// To consider having a parameter in dragonfly engine controlling number of shards
// unconditionally from number of cpus. TO TEST BLPOP under multi for single/multi argument case.

}  // namespace dfly<|MERGE_RESOLUTION|>--- conflicted
+++ resolved
@@ -227,7 +227,6 @@
               ElementsAre("server", "redis", "version", "6.2.11", "dfly_version",
                           ArgType(RespExpr::STRING), "proto", IntArg(2), "id",
                           ArgType(RespExpr::INT64), "mode", "standalone", "role", "master"));
-<<<<<<< HEAD
 
   resp = Run({"hello", "3"});
   ASSERT_THAT(resp, ArrLen(14));
@@ -235,8 +234,6 @@
               ElementsAre("server", "redis", "version", "6.2.11", "dfly_version",
                           ArgType(RespExpr::STRING), "proto", IntArg(3), "id",
                           ArgType(RespExpr::INT64), "mode", "standalone", "role", "master"));
-=======
->>>>>>> 3a6b98f2
 
   // These are valid arguments to HELLO, however as they are not yet supported the implementation
   // is degraded to 'unknown command'.
